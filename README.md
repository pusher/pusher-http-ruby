--- conflicted
+++ resolved
@@ -136,13 +136,8 @@
 events per call on multi-tenant clusters):
 
 ``` ruby
-<<<<<<< HEAD
 channels_client.trigger_batch([
-  {channel: 'channel_1', name: 'event_name', data: { foo: 'bar' }}
-=======
-Pusher.trigger_batch([
   {channel: 'channel_1', name: 'event_name', data: { foo: 'bar' }},
->>>>>>> 1abd389e
   {channel: 'channel_1', name: 'event_name', data: { hello: 'world' }}
 ])
 ```
@@ -157,15 +152,9 @@
 
 This will continue to work, but has been replaced by `channels_client.trigger` which supports one or multiple channels.
 
-<<<<<<< HEAD
 ### Getting information about the channels in your Pusher Channels app
 
-This gem provides methods for accessing information from the [Pusher HTTP API](https://pusher.com/docs/rest_api). The documentation also shows an example of the responses from each of the API endpionts.
-=======
-### Using the Pusher REST API
-
-This gem provides methods for accessing information from the [Pusher REST API](https://pusher.com/docs/rest_api). The documentation also shows an example of the responses from each of the API endpoints.
->>>>>>> 1abd389e
+This gem provides methods for accessing information from the [Pusher HTTP API](https://pusher.com/docs/rest_api). The documentation also shows an example of the responses from each of the API endpoints.
 
 The following methods are provided by the gem.
 
@@ -200,13 +189,8 @@
 The `_async` methods return an `EM::Deferrable` which you can bind callbacks to:
 
 ``` ruby
-<<<<<<< HEAD
 channels_client.get_async("/channels").callback { |response|
   # use reponse[:channels]
-=======
-Pusher.get_async("/channels").callback { |response|
-  # use response[:channels]
->>>>>>> 1abd389e
 }.errback { |error|
   # error is an instance of Pusher::Error
 }
