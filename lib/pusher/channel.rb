require 'crack/core_extensions' # Used for Hash#to_params
require 'signature'
require 'digest/md5'
require 'hmac-sha2'

require 'json'
require 'uri'

module Pusher
  class Channel
    attr_reader :name

    def initialize(app_id, name)
      @name = name
      @uri = URI::HTTP.build({
        :host => Pusher.host,
        :port => Pusher.port,
        :path => "/apps/#{app_id}/channels/#{name}/events"
      })
    end

    def trigger_async(event_name, data, socket_id = nil, &block)
      unless defined?(EventMachine) && EventMachine.reactor_running?
        raise Error, "In order to use trigger_async you must be running inside an eventmachine loop"
      end
      require 'em-http' unless defined?(EventMachine::HttpRequest)
      
      @http_async ||= EventMachine::HttpRequest.new(@uri)

      request = Pusher::Request.new(@uri, event_name, data, socket_id)

      deferrable = EM::DefaultDeferrable.new
      
      http = @http_async.post({
        :query => request.query, :timeout => 2, :body => request.body
      })
      http.callback {
        begin
          handle_response(http.response_header.status, http.response.chomp)
          deferrable.succeed
        rescue => e
          deferrable.fail(e)
        end
      }
      http.errback {
        Pusher.logger.debug("Network error connecting to pusher: #{http.inspect}")
        deferrable.fail(Error.new("Network error connecting to pusher"))
      }
      
      deferrable
    end

    def trigger!(event_name, data, socket_id = nil)
      require 'net/http' unless defined?(Net::HTTP)

      @http_sync ||= Net::HTTP.new(@uri.host, @uri.port)

      request = Pusher::Request.new(@uri, event_name, data, socket_id)

      response = @http_sync.post("#{@uri.path}?#{request.query.to_params}",
        request.body, { 'Content-Type'=> 'application/json' })

      handle_response(response.code.to_i, response.body.chomp)
    end

    def trigger(event_name, data, socket_id = nil)
      trigger!(event_name, data, socket_id)
    rescue StandardError => e
      handle_error e
    end

<<<<<<< HEAD
=======
    def self.turn_into_json(data)
      if Object.const_defined?('ActiveSupport')
        data.to_json
      else
        JSON.generate(data)
      end
    end

    def socket_auth(socket_id)
      raise "Invalid socket_id" if socket_id.nil? || socket_id.empty?

      string_to_sign = "#{socket_id}:#{name}"
      Pusher.logger.debug "Signing #{string_to_sign}"
      token = Pusher.authentication_token
      return HMAC::SHA256.hexdigest(token.secret, string_to_sign)
    end

>>>>>>> b311433d
    private

    def handle_error(e)
      Pusher.logger.error("#{e.message} (#{e.class})")
      Pusher.logger.debug(e.backtrace.join("\n"))
    end

    def handle_response(status_code, body)
      case status_code
      when 202
        return true
      when 400
        raise Error, "Bad request: #{body}"
      when 401
        raise AuthenticationError, body
      when 404
        raise Error, "Resource not found: app_id is probably invalid"
      else
        raise Error, "Unknown error in Pusher: #{body}"
      end
    end
  end
end<|MERGE_RESOLUTION|>--- conflicted
+++ resolved
@@ -69,16 +69,6 @@
       handle_error e
     end
 
-<<<<<<< HEAD
-=======
-    def self.turn_into_json(data)
-      if Object.const_defined?('ActiveSupport')
-        data.to_json
-      else
-        JSON.generate(data)
-      end
-    end
-
     def socket_auth(socket_id)
       raise "Invalid socket_id" if socket_id.nil? || socket_id.empty?
 
@@ -88,7 +78,6 @@
       return HMAC::SHA256.hexdigest(token.secret, string_to_sign)
     end
 
->>>>>>> b311433d
     private
 
     def handle_error(e)
